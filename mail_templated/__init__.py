from django.core import mail

<<<<<<< HEAD
class EmailMessage(mail.EmailMultiAlternatives):
    """Extends standard EmailMessage class with ability to use templates"""

    def __init__(self, template_name, context, *args, **kwargs):
        self._subject = None
        self._body = None
        self._html = None
        # This causes template loading.
        self.template_name = template_name
        # Save context for processing on send().
        self.context = context
        # I don't call EmailMessage's __init__() here to disable ability
        # to pass it's value via parameters. But I really don't remember why
        # I did so. Maybe to avoid conflicts because this class works with
        # alternatives internally. This needs further inspection and testing.
        # Adding automated tests may help to imprve this code.
        super(mail.EmailMultiAlternatives, self).__init__(*args, **kwargs)
        # It's not set by default, but we may ommit the html content.
        self.alternatives = []

    @property
    def template_name(self):
        return self._template_name

    @template_name.setter
    def template_name(self, value):
        self._template_name = value
        # Load the template.
        self.template = get_template(self._template_name)

    @property
    def template(self):
        return self._template

    @template.setter
    def template(self, value):
        self._template = value
        # Prepare template blocks to not search them each time we send
        # a message.
        for block in self._template.nodelist:
            # We are interested in BlockNodes only. Ignore another elements.
            if isinstance(block, BlockNode):
                if block.name == 'subject':
                    self._subject = block
                elif block.name == 'body':
                    self._body = block
                if block.name == 'html':
                    self._html = block

    def send(self, *args, **kwargs):
        """Render email with the current context and send it"""
        # Prepare context
        context = Context(self.context)
        context.template = self._template.template
        # Assume the subject may be set manually.
        if self._subject is not None:
            self.subject = self._subject.render(context).strip('\n\r')
        # Same for body.
        if self._body is not None:
            self.body = self._body.render(context).strip('\n\r')
        # The html block is optional, and it also may be set manually.
        if self._html is not None:
            html = self._html.render(context).strip('\n\r')
            if html:
                if not self.body:
                    # This is html only message.
                    self.body = html
                    self.content_subtype = 'html'
                else:
                    # Add alternative content.
                    self.attach_alternative(html, 'text/html')
        return super(mail.EmailMultiAlternatives, self).send(*args, **kwargs)

    def __getstate__(self):
        """
        Exclude BlockNode and Template objects from pickling, b/c they can't
        be pickled.
        """
        return dict((k, v) for k, v in self.__dict__.iteritems()
                    if not k in ('_body', '_html', '_subject', '_template'))

    def __setstate__(self, state):
        """
        Use the template_name setter after unpickling so the orignal values of
        _body, _html, _subject and _template will be restored.
        """
        self.__dict__ = state
        self.template_name = self._template_name
=======
from .message import EmailMessage
>>>>>>> c4f047a0


def send_mail(template_name, context, from_email, recipient_list,
              fail_silently=False, auth_user=None, auth_password=None,
              connection=None, *args, **kwargs):
    """
    Easy wrapper for sending a single message to a recipient list using
    django template system.
    All members of the recipient list will see the other recipients in
    the 'To' field.

    If auth_user is None, the EMAIL_HOST_USER setting is used.
    If auth_password is None, the EMAIL_HOST_PASSWORD setting is used.
    """

    connection = connection or mail.get_connection(username=auth_user,
                                                   password=auth_password,
                                                   fail_silently=fail_silently)
    return EmailMessage(
        template_name, context, None, None, from_email, recipient_list,
        connection=connection, *args, **kwargs).send()<|MERGE_RESOLUTION|>--- conflicted
+++ resolved
@@ -1,97 +1,6 @@
 from django.core import mail
 
-<<<<<<< HEAD
-class EmailMessage(mail.EmailMultiAlternatives):
-    """Extends standard EmailMessage class with ability to use templates"""
-
-    def __init__(self, template_name, context, *args, **kwargs):
-        self._subject = None
-        self._body = None
-        self._html = None
-        # This causes template loading.
-        self.template_name = template_name
-        # Save context for processing on send().
-        self.context = context
-        # I don't call EmailMessage's __init__() here to disable ability
-        # to pass it's value via parameters. But I really don't remember why
-        # I did so. Maybe to avoid conflicts because this class works with
-        # alternatives internally. This needs further inspection and testing.
-        # Adding automated tests may help to imprve this code.
-        super(mail.EmailMultiAlternatives, self).__init__(*args, **kwargs)
-        # It's not set by default, but we may ommit the html content.
-        self.alternatives = []
-
-    @property
-    def template_name(self):
-        return self._template_name
-
-    @template_name.setter
-    def template_name(self, value):
-        self._template_name = value
-        # Load the template.
-        self.template = get_template(self._template_name)
-
-    @property
-    def template(self):
-        return self._template
-
-    @template.setter
-    def template(self, value):
-        self._template = value
-        # Prepare template blocks to not search them each time we send
-        # a message.
-        for block in self._template.nodelist:
-            # We are interested in BlockNodes only. Ignore another elements.
-            if isinstance(block, BlockNode):
-                if block.name == 'subject':
-                    self._subject = block
-                elif block.name == 'body':
-                    self._body = block
-                if block.name == 'html':
-                    self._html = block
-
-    def send(self, *args, **kwargs):
-        """Render email with the current context and send it"""
-        # Prepare context
-        context = Context(self.context)
-        context.template = self._template.template
-        # Assume the subject may be set manually.
-        if self._subject is not None:
-            self.subject = self._subject.render(context).strip('\n\r')
-        # Same for body.
-        if self._body is not None:
-            self.body = self._body.render(context).strip('\n\r')
-        # The html block is optional, and it also may be set manually.
-        if self._html is not None:
-            html = self._html.render(context).strip('\n\r')
-            if html:
-                if not self.body:
-                    # This is html only message.
-                    self.body = html
-                    self.content_subtype = 'html'
-                else:
-                    # Add alternative content.
-                    self.attach_alternative(html, 'text/html')
-        return super(mail.EmailMultiAlternatives, self).send(*args, **kwargs)
-
-    def __getstate__(self):
-        """
-        Exclude BlockNode and Template objects from pickling, b/c they can't
-        be pickled.
-        """
-        return dict((k, v) for k, v in self.__dict__.iteritems()
-                    if not k in ('_body', '_html', '_subject', '_template'))
-
-    def __setstate__(self, state):
-        """
-        Use the template_name setter after unpickling so the orignal values of
-        _body, _html, _subject and _template will be restored.
-        """
-        self.__dict__ = state
-        self.template_name = self._template_name
-=======
 from .message import EmailMessage
->>>>>>> c4f047a0
 
 
 def send_mail(template_name, context, from_email, recipient_list,
